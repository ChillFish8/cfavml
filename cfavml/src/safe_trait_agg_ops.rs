//! Safe but somewhat low-level variants of the aggregation operations in CFAVML.
//!
//! In general, I would recommend using the higher level generic functions api which provides
//! some syntax sugar over these traits.

use crate::danger::export_agg_ops;
use crate::mem_loader::{IntoMemLoader, MemLoader};

/// Various aggregation operations on a single vector.
<<<<<<< HEAD
pub trait AggOps: Sized  + Copy {
=======
pub trait AggOps: Sized + Copy {
>>>>>>> f99c4481
    /// Performs a horizontal sum of all elements in `a` returning the result.
    ///
    /// ### Implementation Pseudocode
    ///
    /// ```ignore
    /// result = 0
    ///
    /// for i in range(dims):
    ///     result += a[i]
    ///
    /// return result
    /// ```
    fn sum<B1>(a: B1) -> Self
    where
        B1: IntoMemLoader<Self>,
        B1::Loader: MemLoader<Value = Self>;
}

macro_rules! agg_ops {
    ($t:ty) => {
        impl AggOps for $t {
            fn sum<B1>(a: B1) -> Self
            where
                B1: IntoMemLoader<Self>,
                B1::Loader: MemLoader<Value = Self>,
            {
                unsafe {
                    crate::dispatch!(
                        avx512 = export_agg_ops::generic_avx512_sum,
                        avx2 = export_agg_ops::generic_avx2_sum,
                        neon = export_agg_ops::generic_neon_sum,
                        fallback = export_agg_ops::generic_fallback_sum,
                        args = (a)
                    )
                }
            }
        }
    };
}

agg_ops!(f32);
agg_ops!(f64);
agg_ops!(i8);
agg_ops!(i16);
agg_ops!(i32);
agg_ops!(i64);
agg_ops!(u8);
agg_ops!(u16);
agg_ops!(u32);
agg_ops!(u64);<|MERGE_RESOLUTION|>--- conflicted
+++ resolved
@@ -7,11 +7,7 @@
 use crate::mem_loader::{IntoMemLoader, MemLoader};
 
 /// Various aggregation operations on a single vector.
-<<<<<<< HEAD
-pub trait AggOps: Sized  + Copy {
-=======
 pub trait AggOps: Sized + Copy {
->>>>>>> f99c4481
     /// Performs a horizontal sum of all elements in `a` returning the result.
     ///
     /// ### Implementation Pseudocode
