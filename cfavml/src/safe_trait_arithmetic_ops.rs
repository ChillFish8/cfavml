--- conflicted
+++ resolved
@@ -9,13 +9,8 @@
 
 /// Various arithmetic operations over vectors.
 pub trait ArithmeticOps: Sized + Copy {
-<<<<<<< HEAD
-    /// Performs an element wise addition of each element of vector `a` and the provided broadcast
-    /// value, writing the result to `result`.
-=======
     /// Performs an element wise addition of two input buffers `lhs` and `rhs` that can
     /// be projected to the desired output size of `result`.
->>>>>>> f99c4481
     ///
     /// See [cfavml::add_vertical](crate::add_vertical) for examples.
     ///
