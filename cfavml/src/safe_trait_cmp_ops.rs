//! Safe but somewhat low-level variants of the comparison operations in CFAVML.
//!
//! In general, I would recommend using the higher level generic functions api which provides
//! some syntax sugar over these traits.

use crate::buffer::WriteOnlyBuffer;
use crate::danger::export_cmp_ops;
use crate::mem_loader::{IntoMemLoader, MemLoader};

/// Various comparison operations over vectors.
<<<<<<< HEAD
pub trait CmpOps: Sized  + Copy {
=======
pub trait CmpOps: Sized + Copy {
>>>>>>> f99c4481
    /// Finds the horizontal max element of a given vector and returns the result.
    ///
    /// ### Implementation Pseudocode
    ///
    /// ```ignore
    /// result = -inf
    ///
    /// for i in range(dims):
    ///     result = max(result, a[i])
    ///
    /// return result
    /// ```
    ///
    /// ### Panics
    ///
    /// Panics if the size of vector `a` does not match `dims`.
    fn max<B1>(a: B1) -> Self
    where
        B1: IntoMemLoader<Self>,
        B1::Loader: MemLoader<Value = Self>;

    /// Performs an element wise max on each element of vector `a` and `b`,
    /// writing the result to `result`.
    ///
    /// See [cfavml::max_vertical](crate::max_vertical) for examples.
    ///
    /// ### Projecting Vectors
    ///
    /// CFAVML allows for working over a wide variety of buffers for applications, projection is effectively
    /// broadcasting of two input buffers implementing `IntoMemLoader<T>`.
    ///
    /// By default, you can provide _two slices_, _one slice and a broadcast value_, or _two broadcast values_,
    /// which exhibit the standard behaviour as you might expect.
    ///
    /// When providing two slices as inputs they cannot be projected to a buffer
    /// that is larger their input sizes by default. This means providing two slices
    /// of `128` elements in length must take a result buffer of `128` elements in length.
    ///
    /// You can wrap your inputs in a [Projected](crate::mem_loader::Projected) wrapper which
    /// enables projecting of the input buffer to new sizes providing the new size is a
    /// multiple of the original size. When this buffer is projected, it is effectively
    /// repeated `N` times, where `N` is how many times the old size fits into the new size.
    ///
    ///
    /// ### Implementation Pseudocode
    ///
    /// ```ignore
    /// result = [0; dims]
    ///
    /// for i in range(dims):
    ///     result[i] = max(a[i], b[i])
    ///
    /// return result
    /// ```
    ///
    /// ### Result buffer
    ///
    /// The result buffer can be either an initialized slice i.e. `&mut [Self]`
    /// or it can be a slice holding potentially uninitialized data i.e. `&mut [MaybeUninit<Self>]`.
    ///
    /// Once the operation is complete, it is safe to assume the data written is fully initialized.
    ///
    /// ### Panics
    ///
    /// Panics if the size of vector `a`, `b` or `result` does not match `dims`.
    fn max_vertical<B1, B2, B3>(lhs: B1, rhs: B2, result: &mut [B3])
    where
        B1: IntoMemLoader<Self>,
        B1::Loader: MemLoader<Value = Self>,
        B2: IntoMemLoader<Self>,
        B2::Loader: MemLoader<Value = Self>,
        for<'a> &'a mut [B3]: WriteOnlyBuffer<Item = Self>;

    /// Finds the horizontal min element of a given vector.
    ///
    /// ### Implementation Pseudocode
    ///
    /// ```ignore
    /// result = inf
    ///
    /// for i in range(dims):
    ///     result = min(result, a[i])
    ///
    /// return result
    /// ```
    fn min<B1>(a: B1) -> Self
    where
        B1: IntoMemLoader<Self>,
        B1::Loader: MemLoader<Value = Self>;

    /// Performs an element wise min on each element of vector `a` and `b`,
    /// writing the result to `result`.
    ///
    /// See [cfavml::min_vertical](crate::min_vertical) for examples.
    ///
    /// ### Projecting Vectors
    ///
    /// CFAVML allows for working over a wide variety of buffers for applications, projection is effectively
    /// broadcasting of two input buffers implementing `IntoMemLoader<T>`.
    ///
    /// By default, you can provide _two slices_, _one slice and a broadcast value_, or _two broadcast values_,
    /// which exhibit the standard behaviour as you might expect.
    ///
    /// When providing two slices as inputs they cannot be projected to a buffer
    /// that is larger their input sizes by default. This means providing two slices
    /// of `128` elements in length must take a result buffer of `128` elements in length.
    ///
    /// You can wrap your inputs in a [Projected](crate::mem_loader::Projected) wrapper which
    /// enables projecting of the input buffer to new sizes providing the new size is a
    /// multiple of the original size. When this buffer is projected, it is effectively
    /// repeated `N` times, where `N` is how many times the old size fits into the new size.
    ///
    /// ### Implementation Pseudocode
    ///
    /// ```ignore
    /// result = [0; dims]
    ///
    /// for i in range(dims):
    ///     result[i] = min(a[i], b[i])
    ///
    /// return result
    /// ```
    ///
    /// ### Result buffer
    ///
    /// The result buffer can be either an initialized slice i.e. `&mut [Self]`
    /// or it can be a slice holding potentially uninitialized data i.e. `&mut [MaybeUninit<Self>]`.
    ///
    /// Once the operation is complete, it is safe to assume the data written is fully initialized.
    ///
    /// ### Panics
    ///
    /// Panics if the size of vector `a`, `b` or `result` does not match `dims`.
    fn min_vertical<B1, B2, B3>(lhs: B1, rhs: B2, result: &mut [B3])
    where
        B1: IntoMemLoader<Self>,
        B1::Loader: MemLoader<Value = Self>,
        B2: IntoMemLoader<Self>,
        B2::Loader: MemLoader<Value = Self>,
        for<'a> &'a mut [B3]: WriteOnlyBuffer<Item = Self>;

    /// Checks each element pair from vectors `a` and `b` of size `dims`  comparing
    /// if element `a` is **_equal to_** element `b` returning a mask vector of the same type.
    ///
    /// See [cfavml::eq_vertical](crate::eq_vertical) for examples.
    ///
    /// ### Projecting Vectors
    ///
    /// CFAVML allows for working over a wide variety of buffers for applications, projection is effectively
    /// broadcasting of two input buffers implementing `IntoMemLoader<T>`.
    ///
    /// By default, you can provide _two slices_, _one slice and a broadcast value_, or _two broadcast values_,
    /// which exhibit the standard behaviour as you might expect.
    ///
    /// When providing two slices as inputs they cannot be projected to a buffer
    /// that is larger their input sizes by default. This means providing two slices
    /// of `128` elements in length must take a result buffer of `128` elements in length.
    ///
    /// You can wrap your inputs in a [Projected](crate::mem_loader::Projected) wrapper which
    /// enables projecting of the input buffer to new sizes providing the new size is a
    /// multiple of the original size. When this buffer is projected, it is effectively
    /// repeated `N` times, where `N` is how many times the old size fits into the new size.
    ///
    /// ### Implementation Pseudocode
    ///
    /// ```ignore
    /// mask = [0; dims]
    ///
    /// for i in range(dims):
    ///     mask[i] = a[i] == b[i] ? 1 : 0
    ///
    /// return mask
    /// ```
    ///
    /// ### Note on `NaN` handling on `f32/f64` types
    ///
    /// For `f32` and `f64` types, `NaN` values are handled as always being `false` in **ANY** comparison.
    /// Even when compared against each other.
    ///
    /// - `0.0 == 0.0 -> true`
    /// - `0.0 == NaN -> false`
    /// - `NaN == NaN -> false`
    ///
    /// ### Result buffer
    ///
    /// The result buffer can be either an initialized slice i.e. `&mut [Self]`
    /// or it can be a slice holding potentially uninitialized data i.e. `&mut [MaybeUninit<Self>]`.
    ///
    /// Once the operation is complete, it is safe to assume the data written is fully initialized.
    ///
    /// ### Panics
    ///
    /// Panics if the size of vector `a`, `b` or `result` does not match `dims`.
    fn eq_vertical<B1, B2, B3>(lhs: B1, rhs: B2, result: &mut [B3])
    where
        B1: IntoMemLoader<Self>,
        B1::Loader: MemLoader<Value = Self>,
        B2: IntoMemLoader<Self>,
        B2::Loader: MemLoader<Value = Self>,
        for<'a> &'a mut [B3]: WriteOnlyBuffer<Item = Self>;

    /// Checks each element pair from vectors `a` and `b` of size `dims`  comparing
    /// if element `a` is **_not equal to_** element `b` returning a mask vector of the same type.
    ///
    /// See [cfavml::neq_vertical](crate::neq_vertical) for examples.
    ///
    /// ### Projecting Vectors
    ///
    /// CFAVML allows for working over a wide variety of buffers for applications, projection is effectively
    /// broadcasting of two input buffers implementing `IntoMemLoader<T>`.
    ///
    /// By default, you can provide _two slices_, _one slice and a broadcast value_, or _two broadcast values_,
    /// which exhibit the standard behaviour as you might expect.
    ///
    /// When providing two slices as inputs they cannot be projected to a buffer
    /// that is larger their input sizes by default. This means providing two slices
    /// of `128` elements in length must take a result buffer of `128` elements in length.
    ///
    /// You can wrap your inputs in a [Projected](crate::mem_loader::Projected) wrapper which
    /// enables projecting of the input buffer to new sizes providing the new size is a
    /// multiple of the original size. When this buffer is projected, it is effectively
    /// repeated `N` times, where `N` is how many times the old size fits into the new size.
    ///
    /// ### Implementation Pseudocode
    ///
    /// ```ignore
    /// mask = [0; dims]
    ///
    /// for i in range(dims):
    ///     mask[i] = a[i] != b[i] ? 1 : 0
    ///
    /// return mask
    /// ```
    ///
    /// ### Note on `NaN` handling on `f32/f64` types
    ///
    /// For `f32` and `f64` types, `NaN` values are handled as always being `false` in **ANY** comparison.
    /// Even when compared against each other, meaning in the case of NOT equal, they become `true`.
    ///
    /// - `0.0 != 1.0 -> true`
    /// - `0.0 != NaN -> true`
    /// - `NaN != NaN -> true`
    ///
    /// ### Result buffer
    ///
    /// The result buffer can be either an initialized slice i.e. `&mut [Self]`
    /// or it can be a slice holding potentially uninitialized data i.e. `&mut [MaybeUninit<Self>]`.
    ///
    /// Once the operation is complete, it is safe to assume the data written is fully initialized.
    ///
    /// ### Panics
    ///
    /// Panics if the size of vector `a`, `b` or `result` does not match `dims`.
    fn neq_vertical<B1, B2, B3>(lhs: B1, rhs: B2, result: &mut [B3])
    where
        B1: IntoMemLoader<Self>,
        B1::Loader: MemLoader<Value = Self>,
        B2: IntoMemLoader<Self>,
        B2::Loader: MemLoader<Value = Self>,
        for<'a> &'a mut [B3]: WriteOnlyBuffer<Item = Self>;

    /// Checks each element pair from vectors `a` and `b` of size `dims`  comparing
    /// if element `a` is **_less than_** element `b` returning a mask vector of the same type.
    ///
    /// See [cfavml::lt_vertical](crate::lt_vertical) for examples.
    ///
    /// ### Projecting Vectors
    ///
    /// CFAVML allows for working over a wide variety of buffers for applications, projection is effectively
    /// broadcasting of two input buffers implementing `IntoMemLoader<T>`.
    ///
    /// By default, you can provide _two slices_, _one slice and a broadcast value_, or _two broadcast values_,
    /// which exhibit the standard behaviour as you might expect.
    ///
    /// When providing two slices as inputs they cannot be projected to a buffer
    /// that is larger their input sizes by default. This means providing two slices
    /// of `128` elements in length must take a result buffer of `128` elements in length.
    ///
    /// You can wrap your inputs in a [Projected](crate::mem_loader::Projected) wrapper which
    /// enables projecting of the input buffer to new sizes providing the new size is a
    /// multiple of the original size. When this buffer is projected, it is effectively
    /// repeated `N` times, where `N` is how many times the old size fits into the new size.
    ///
    /// ### Implementation Pseudocode
    ///
    /// ```ignore
    /// mask = [0; dims]
    ///
    /// for i in range(dims):
    ///     mask[i] = a[i] < b[i] ? 1 : 0
    ///
    /// return mask
    /// ```
    ///
    /// ### Note on `NaN` handling on `f32/f64` types
    ///
    /// For `f32` and `f64` types, `NaN` values are handled as always being `false` in **ANY** comparison.
    /// Even when compared against each other.
    ///
    /// - `0.0 < 1.0 -> true`
    /// - `0.0 < NaN -> false`
    /// - `NaN < NaN -> false`
    ///
    /// ### Result buffer
    ///
    /// The result buffer can be either an initialized slice i.e. `&mut [Self]`
    /// or it can be a slice holding potentially uninitialized data i.e. `&mut [MaybeUninit<Self>]`.
    ///
    /// Once the operation is complete, it is safe to assume the data written is fully initialized.
    ///
    /// ### Panics
    ///
    /// Panics if the size of vector `a`, `b` or `result` does not match `dims`.
    fn lt_vertical<B1, B2, B3>(lhs: B1, rhs: B2, result: &mut [B3])
    where
        B1: IntoMemLoader<Self>,
        B1::Loader: MemLoader<Value = Self>,
        B2: IntoMemLoader<Self>,
        B2::Loader: MemLoader<Value = Self>,
        for<'a> &'a mut [B3]: WriteOnlyBuffer<Item = Self>;

    /// Checks each element pair from vectors `a` and `b` of size `dims`  comparing
    /// if element `a` is **_less than or equal to_** element `b` returning a mask vector of the same type.
    ///
    /// See [cfavml::lte_vertical](crate::lte_vertical) for examples.
    ///
    /// ### Projecting Vectors
    ///
    /// CFAVML allows for working over a wide variety of buffers for applications, projection is effectively
    /// broadcasting of two input buffers implementing `IntoMemLoader<T>`.
    ///
    /// By default, you can provide _two slices_, _one slice and a broadcast value_, or _two broadcast values_,
    /// which exhibit the standard behaviour as you might expect.
    ///
    /// When providing two slices as inputs they cannot be projected to a buffer
    /// that is larger their input sizes by default. This means providing two slices
    /// of `128` elements in length must take a result buffer of `128` elements in length.
    ///
    /// You can wrap your inputs in a [Projected](crate::mem_loader::Projected) wrapper which
    /// enables projecting of the input buffer to new sizes providing the new size is a
    /// multiple of the original size. When this buffer is projected, it is effectively
    /// repeated `N` times, where `N` is how many times the old size fits into the new size.
    ///
    /// ### Implementation Pseudocode
    ///
    /// ```ignore
    /// mask = [0; dims]
    ///
    /// for i in range(dims):
    ///     mask[i] = a[i] <= b[i] ? 1 : 0
    ///
    /// return mask
    /// ```
    ///
    /// ### Note on `NaN` handling on `f32/f64` types
    ///
    /// For `f32` and `f64` types, `NaN` values are handled as always being `false` in **ANY** comparison.
    /// Even when compared against each other.
    ///
    /// - `0.0 <= 1.0 -> true`
    /// - `0.0 <= NaN -> false`
    /// - `NaN <= NaN -> false`
    ///
    /// ### Result buffer
    ///
    /// The result buffer can be either an initialized slice i.e. `&mut [Self]`
    /// or it can be a slice holding potentially uninitialized data i.e. `&mut [MaybeUninit<Self>]`.
    ///
    /// Once the operation is complete, it is safe to assume the data written is fully initialized.
    ///
    /// ### Panics
    ///
    /// Panics if the size of vector `a`, `b` or `result` does not match `dims`.
    fn lte_vertical<B1, B2, B3>(lhs: B1, rhs: B2, result: &mut [B3])
    where
        B1: IntoMemLoader<Self>,
        B1::Loader: MemLoader<Value = Self>,
        B2: IntoMemLoader<Self>,
        B2::Loader: MemLoader<Value = Self>,
        for<'a> &'a mut [B3]: WriteOnlyBuffer<Item = Self>;

    /// Checks each element pair from vectors `a` and `b` of size `dims`  comparing
    /// if element `a` is **_greater than_** element `b` returning a mask vector of the same type.
    ///
    /// See [cfavml::gt_vertical](crate::gt_vertical) for examples.
    ///
    /// ### Projecting Vectors
    ///
    /// CFAVML allows for working over a wide variety of buffers for applications, projection is effectively
    /// broadcasting of two input buffers implementing `IntoMemLoader<T>`.
    ///
    /// By default, you can provide _two slices_, _one slice and a broadcast value_, or _two broadcast values_,
    /// which exhibit the standard behaviour as you might expect.
    ///
    /// When providing two slices as inputs they cannot be projected to a buffer
    /// that is larger their input sizes by default. This means providing two slices
    /// of `128` elements in length must take a result buffer of `128` elements in length.
    ///
    /// You can wrap your inputs in a [Projected](crate::mem_loader::Projected) wrapper which
    /// enables projecting of the input buffer to new sizes providing the new size is a
    /// multiple of the original size. When this buffer is projected, it is effectively
    /// repeated `N` times, where `N` is how many times the old size fits into the new size.
    ///
    /// ### Implementation Pseudocode
    ///
    /// ```ignore
    /// mask = [0; dims]
    ///
    /// for i in range(dims):
    ///     mask[i] = a[i] > b[i] ? 1 : 0
    ///
    /// return mask
    /// ```
    ///
    /// ### Note on `NaN` handling on `f32/f64` types
    ///
    /// For `f32` and `f64` types, `NaN` values are handled as always being `false` in **ANY** comparison.
    /// Even when compared against each other.
    ///
    /// - `1.0 > 0.0 -> true`
    /// - `1.0 > NaN -> false`
    /// - `NaN > NaN -> false`
    ///
    /// ### Result buffer
    ///
    /// The result buffer can be either an initialized slice i.e. `&mut [Self]`
    /// or it can be a slice holding potentially uninitialized data i.e. `&mut [MaybeUninit<Self>]`.
    ///
    /// Once the operation is complete, it is safe to assume the data written is fully initialized.
    ///
    /// ### Panics
    ///
    /// Panics if the size of vector `a`, `b` or `result` does not match `dims`.
    fn gt_vertical<B1, B2, B3>(lhs: B1, rhs: B2, result: &mut [B3])
    where
        B1: IntoMemLoader<Self>,
        B1::Loader: MemLoader<Value = Self>,
        B2: IntoMemLoader<Self>,
        B2::Loader: MemLoader<Value = Self>,
        for<'a> &'a mut [B3]: WriteOnlyBuffer<Item = Self>;

    /// Checks each element pair from vectors `a` and `b` of size `dims`  comparing
    /// if element `a` is **_greater than_** element `b` returning a mask vector of the same type.
    ///
    /// See [cfavml::gte_vertical](crate::gte_vertical) for examples.
    ///
    /// ### Projecting Vectors
    ///
    /// CFAVML allows for working over a wide variety of buffers for applications, projection is effectively
    /// broadcasting of two input buffers implementing `IntoMemLoader<T>`.
    ///
    /// By default, you can provide _two slices_, _one slice and a broadcast value_, or _two broadcast values_,
    /// which exhibit the standard behaviour as you might expect.
    ///
    /// When providing two slices as inputs they cannot be projected to a buffer
    /// that is larger their input sizes by default. This means providing two slices
    /// of `128` elements in length must take a result buffer of `128` elements in length.
    ///
    /// You can wrap your inputs in a [Projected](crate::mem_loader::Projected) wrapper which
    /// enables projecting of the input buffer to new sizes providing the new size is a
    /// multiple of the original size. When this buffer is projected, it is effectively
    /// repeated `N` times, where `N` is how many times the old size fits into the new size.
    ///
    /// ### Implementation Pseudocode
    ///
    /// ```ignore
    /// mask = [0; dims]
    ///
    /// for i in range(dims):
    ///     mask[i] = a[i] >= b[i] ? 1 : 0
    ///
    /// return mask
    /// ```
    ///
    /// ### Note on `NaN` handling on `f32/f64` types
    ///
    /// For `f32` and `f64` types, `NaN` values are handled as always being `false` in **ANY** comparison.
    /// Even when compared against each other.
    ///
    /// - `1.0 >= 0.0 -> true`
    /// - `1.0 >= NaN -> false`
    /// - `NaN >= NaN -> false`
    ///
    /// ### Result buffer
    ///
    /// The result buffer can be either an initialized slice i.e. `&mut [Self]`
    /// or it can be a slice holding potentially uninitialized data i.e. `&mut [MaybeUninit<Self>]`.
    ///
    /// Once the operation is complete, it is safe to assume the data written is fully initialized.
    ///
    /// ### Panics
    ///
    /// Panics if the size of vector `a`, `b` or `result` does not match `dims`.
    fn gte_vertical<B1, B2, B3>(lhs: B1, rhs: B2, result: &mut [B3])
    where
        B1: IntoMemLoader<Self>,
        B1::Loader: MemLoader<Value = Self>,
        B2: IntoMemLoader<Self>,
        B2::Loader: MemLoader<Value = Self>,
        for<'a> &'a mut [B3]: WriteOnlyBuffer<Item = Self>;
}

macro_rules! cmp_ops {
    ($t:ty) => {
        impl CmpOps for $t {
            fn max<B1>(a: B1) -> Self
            where
                B1: IntoMemLoader<Self>,
                B1::Loader: MemLoader<Value = Self>,
            {
                unsafe {
                    crate::dispatch!(
                        avx512 = export_cmp_ops::generic_avx512_cmp_max,
                        avx2 = export_cmp_ops::generic_avx2_cmp_max,
                        neon = export_cmp_ops::generic_neon_cmp_max,
                        fallback = export_cmp_ops::generic_fallback_cmp_max,
                        args = (a)
                    )
                }
            }

            fn max_vertical<B1, B2, B3>(lhs: B1, rhs: B2, result: &mut [B3])
            where
                B1: IntoMemLoader<Self>,
                B1::Loader: MemLoader<Value = Self>,
                B2: IntoMemLoader<Self>,
                B2::Loader: MemLoader<Value = Self>,
                for<'a> &'a mut [B3]: WriteOnlyBuffer<Item = Self>,
            {
                unsafe {
                    crate::dispatch!(
                        avx512 = export_cmp_ops::generic_avx512_cmp_max_vertical,
                        avx2 = export_cmp_ops::generic_avx2_cmp_max_vertical,
                        neon = export_cmp_ops::generic_neon_cmp_max_vertical,
                        fallback = export_cmp_ops::generic_fallback_cmp_max_vertical,
                        args = (lhs, rhs, result)
                    )
                }
            }

            fn min<B1>(a: B1) -> Self
            where
                B1: IntoMemLoader<Self>,
                B1::Loader: MemLoader<Value = Self>,
            {
                unsafe {
                    crate::dispatch!(
                        avx512 = export_cmp_ops::generic_avx512_cmp_min,
                        avx2 = export_cmp_ops::generic_avx2_cmp_min,
                        neon = export_cmp_ops::generic_neon_cmp_min,
                        fallback = export_cmp_ops::generic_fallback_cmp_min,
                        args = (a)
                    )
                }
            }

            fn min_vertical<B1, B2, B3>(lhs: B1, rhs: B2, result: &mut [B3])
            where
                B1: IntoMemLoader<Self>,
                B1::Loader: MemLoader<Value = Self>,
                B2: IntoMemLoader<Self>,
                B2::Loader: MemLoader<Value = Self>,
                for<'a> &'a mut [B3]: WriteOnlyBuffer<Item = Self>,
            {
                unsafe {
                    crate::dispatch!(
                        avx512 = export_cmp_ops::generic_avx512_cmp_min_vertical,
                        avx2 = export_cmp_ops::generic_avx2_cmp_min_vertical,
                        neon = export_cmp_ops::generic_neon_cmp_min_vertical,
                        fallback = export_cmp_ops::generic_fallback_cmp_min_vertical,
                        args = (lhs, rhs, result)
                    )
                }
            }

            fn eq_vertical<B1, B2, B3>(lhs: B1, rhs: B2, result: &mut [B3])
            where
                B1: IntoMemLoader<Self>,
                B1::Loader: MemLoader<Value = Self>,
                B2: IntoMemLoader<Self>,
                B2::Loader: MemLoader<Value = Self>,
                for<'a> &'a mut [B3]: WriteOnlyBuffer<Item = Self>,
            {
                unsafe {
                    crate::dispatch!(
                        avx512 = export_cmp_ops::generic_avx512_cmp_eq_vertical,
                        avx2 = export_cmp_ops::generic_avx2_cmp_eq_vertical,
                        neon = export_cmp_ops::generic_neon_cmp_eq_vertical,
                        fallback = export_cmp_ops::generic_fallback_cmp_eq_vertical,
                        args = (lhs, rhs, result)
                    )
                }
            }

            fn neq_vertical<B1, B2, B3>(lhs: B1, rhs: B2, result: &mut [B3])
            where
                B1: IntoMemLoader<Self>,
                B1::Loader: MemLoader<Value = Self>,
                B2: IntoMemLoader<Self>,
                B2::Loader: MemLoader<Value = Self>,
                for<'a> &'a mut [B3]: WriteOnlyBuffer<Item = Self>,
            {
                unsafe {
                    crate::dispatch!(
                        avx512 = export_cmp_ops::generic_avx512_cmp_neq_vertical,
                        avx2 = export_cmp_ops::generic_avx2_cmp_neq_vertical,
                        neon = export_cmp_ops::generic_neon_cmp_neq_vertical,
                        fallback = export_cmp_ops::generic_fallback_cmp_neq_vertical,
                        args = (lhs, rhs, result)
                    )
                }
            }

            fn lt_vertical<B1, B2, B3>(lhs: B1, rhs: B2, result: &mut [B3])
            where
                B1: IntoMemLoader<Self>,
                B1::Loader: MemLoader<Value = Self>,
                B2: IntoMemLoader<Self>,
                B2::Loader: MemLoader<Value = Self>,
                for<'a> &'a mut [B3]: WriteOnlyBuffer<Item = Self>,
            {
                unsafe {
                    crate::dispatch!(
                        avx512 = export_cmp_ops::generic_avx512_cmp_lt_vertical,
                        avx2 = export_cmp_ops::generic_avx2_cmp_lt_vertical,
                        neon = export_cmp_ops::generic_neon_cmp_lt_vertical,
                        fallback = export_cmp_ops::generic_fallback_cmp_lt_vertical,
                        args = (lhs, rhs, result)
                    )
                }
            }

            fn lte_vertical<B1, B2, B3>(lhs: B1, rhs: B2, result: &mut [B3])
            where
                B1: IntoMemLoader<Self>,
                B1::Loader: MemLoader<Value = Self>,
                B2: IntoMemLoader<Self>,
                B2::Loader: MemLoader<Value = Self>,
                for<'a> &'a mut [B3]: WriteOnlyBuffer<Item = Self>,
            {
                unsafe {
                    crate::dispatch!(
                        avx512 = export_cmp_ops::generic_avx512_cmp_lte_vertical,
                        avx2 = export_cmp_ops::generic_avx2_cmp_lte_vertical,
                        neon = export_cmp_ops::generic_neon_cmp_lte_vertical,
                        fallback = export_cmp_ops::generic_fallback_cmp_lte_vertical,
                        args = (lhs, rhs, result)
                    )
                }
            }

            fn gt_vertical<B1, B2, B3>(lhs: B1, rhs: B2, result: &mut [B3])
            where
                B1: IntoMemLoader<Self>,
                B1::Loader: MemLoader<Value = Self>,
                B2: IntoMemLoader<Self>,
                B2::Loader: MemLoader<Value = Self>,
                for<'a> &'a mut [B3]: WriteOnlyBuffer<Item = Self>,
            {
                unsafe {
                    crate::dispatch!(
                        avx512 = export_cmp_ops::generic_avx512_cmp_gt_vertical,
                        avx2 = export_cmp_ops::generic_avx2_cmp_gt_vertical,
                        neon = export_cmp_ops::generic_neon_cmp_gt_vertical,
                        fallback = export_cmp_ops::generic_fallback_cmp_gt_vertical,
                        args = (lhs, rhs, result)
                    )
                }
            }

            fn gte_vertical<B1, B2, B3>(lhs: B1, rhs: B2, result: &mut [B3])
            where
                B1: IntoMemLoader<Self>,
                B1::Loader: MemLoader<Value = Self>,
                B2: IntoMemLoader<Self>,
                B2::Loader: MemLoader<Value = Self>,
                for<'a> &'a mut [B3]: WriteOnlyBuffer<Item = Self>,
            {
                unsafe {
                    crate::dispatch!(
                        avx512 = export_cmp_ops::generic_avx512_cmp_gte_vertical,
                        avx2 = export_cmp_ops::generic_avx2_cmp_gte_vertical,
                        neon = export_cmp_ops::generic_neon_cmp_gte_vertical,
                        fallback = export_cmp_ops::generic_fallback_cmp_gte_vertical,
                        args = (lhs, rhs, result)
                    )
                }
            }
        }
    };
}

cmp_ops!(f32);
cmp_ops!(f64);
cmp_ops!(i8);
cmp_ops!(i16);
cmp_ops!(i32);
cmp_ops!(i64);
cmp_ops!(u8);
cmp_ops!(u16);
cmp_ops!(u32);
cmp_ops!(u64);<|MERGE_RESOLUTION|>--- conflicted
+++ resolved
@@ -8,11 +8,7 @@
 use crate::mem_loader::{IntoMemLoader, MemLoader};
 
 /// Various comparison operations over vectors.
-<<<<<<< HEAD
-pub trait CmpOps: Sized  + Copy {
-=======
 pub trait CmpOps: Sized + Copy {
->>>>>>> f99c4481
     /// Finds the horizontal max element of a given vector and returns the result.
     ///
     /// ### Implementation Pseudocode
